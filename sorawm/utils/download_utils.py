--- conflicted
+++ resolved
@@ -10,12 +10,8 @@
 
 
 def download_detector_weights():
-<<<<<<< HEAD
     if not WATER_MARK_DETECT_YOLO_WEIGHTS.exists():     
         logger.debug(f"llama weights not found, downloading from {DETECTOR_URL}")   
-=======
-    if not WATER_MARK_DETECT_YOLO_WEIGHTS.exists():
->>>>>>> 1aa373dc
         WATER_MARK_DETECT_YOLO_WEIGHTS.parent.mkdir(parents=True, exist_ok=True)
 
         try:
